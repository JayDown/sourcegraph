--- conflicted
+++ resolved
@@ -5,11 +5,11 @@
 import { FlatExtHostAPI, MainThreadAPI } from '../contract'
 import { syncSubscription } from '../util'
 import { switchMap, mergeMap, map, defaultIfEmpty, catchError, distinctUntilChanged, mapTo } from 'rxjs/operators'
-import { proxySubscribable, providerResultToObservable, ProxySubscribable } from './api/common'
+import { proxySubscribable, providerResultToObservable } from './api/common'
 import { TextDocumentIdentifier, match } from '../client/types/textDocument'
 import { getModeFromPath } from '../../languages'
 import { parseRepoURI } from '../../util/url'
-import { toPosition, fromLocation } from './api/types'
+import { toPosition, fromLocation, fromDocumentHighlight } from './api/types'
 import { TextDocumentPositionParams, ReferenceParams } from '../protocol'
 import { LOADING, MaybeLoadingResult } from '@sourcegraph/codeintellify'
 import { combineLatestOrDefault } from '../../util/rxjs/combineLatestOrDefault'
@@ -38,15 +38,11 @@
     queryTransformers: BehaviorSubject<readonly sourcegraph.QueryTransformer[]>
 
     // Lang
-<<<<<<< HEAD
     hoverProviders: BehaviorSubject<readonly RegisteredProvider<sourcegraph.HoverProvider>[]>
     definitionProviders: BehaviorSubject<readonly RegisteredProvider<sourcegraph.DefinitionProvider>[]>
     referencesProviders: BehaviorSubject<readonly RegisteredProvider<sourcegraph.ReferenceProvider>[]>
     locationProviders: BehaviorSubject<readonly (RegisteredProvider<sourcegraph.LocationProvider> & { id: string })[]>
-=======
-    hoverProviders: BehaviorSubject<RegisteredProvider<sourcegraph.HoverProvider>[]>
-    documentHighlightProviders: BehaviorSubject<RegisteredProvider<sourcegraph.DocumentHighlightProvider>[]>
->>>>>>> a840733b
+    documentHighlightProviders: BehaviorSubject<readonly RegisteredProvider<sourcegraph.DocumentHighlightProvider>[]>
 }
 
 export interface RegisteredProvider<T> {
@@ -64,12 +60,6 @@
     extends Pick<typeof sourcegraph, 'commands' | 'search' | 'languages' | 'workspace' | 'configuration'> {
     exposedToMain: FlatExtHostAPI
     state: Readonly<ExtState>
-<<<<<<< HEAD
-=======
-    commands: typeof sourcegraph['commands']
-    search: typeof sourcegraph['search']
-    languages: Pick<typeof sourcegraph['languages'], 'registerHoverProvider' | 'registerDocumentHighlightProvider'>
->>>>>>> a840733b
 }
 
 /**
@@ -106,7 +96,6 @@
     initialSettings: Readonly<SettingsCascade<object>>
 ): InitResult => {
     const state: ExtState = {
-<<<<<<< HEAD
         // Most extensions never call `configuration.get()` synchronously in `activate()` to get
         // the initial settings data, and instead only subscribe to configuration changes.
         // In order for these extensions to be able to access settings, make sure `configuration` emits on subscription.
@@ -120,6 +109,9 @@
         locationProviders: new BehaviorSubject<
             readonly (RegisteredProvider<sourcegraph.LocationProvider> & { id: string })[]
         >([]),
+        documentHighlightProviders: new BehaviorSubject<
+            readonly RegisteredProvider<sourcegraph.DocumentHighlightProvider>[]
+        >([]),
     }
 
     let lastViewerId = 0
@@ -140,16 +132,6 @@
             throw new Error(`Text document does not exist with URI ${uri}`)
         }
         return textDocument
-=======
-        roots: [],
-        versionContext: undefined,
-        settings: initialSettings,
-        queryTransformers: new BehaviorSubject<sourcegraph.QueryTransformer[]>([]),
-        hoverProviders: new BehaviorSubject<RegisteredProvider<sourcegraph.HoverProvider>[]>([]),
-        documentHighlightProviders: new BehaviorSubject<RegisteredProvider<sourcegraph.DocumentHighlightProvider>[]>(
-            []
-        ),
->>>>>>> a840733b
     }
 
     /**
@@ -284,8 +266,20 @@
                 )
             )
         },
-<<<<<<< HEAD
-
+        getDocumentHighlights: (textParameters: TextDocumentPositionParams) => {
+            const document = getTextDocument(textParameters.textDocument.uri)
+            const position = toPosition(textParameters.position)
+
+            return proxySubscribable(
+                state.documentHighlightProviders.pipe(
+                    callProviders(
+                        provider => provider.provideDocumentHighlights(document, position),
+                        highlights => highlights.flat().map(fromDocumentHighlight)
+                    ),
+                    map(result => (result.isLoading ? [] : result.result))
+                )
+            )
+        },
         // Viewer
         addViewerIfNotExists: viewerData => {
             const viewerId = `viewer#${++lastViewerId}`
@@ -376,20 +370,6 @@
             if (languageReferences.increment(textDocumentData.languageId)) {
                 activeLanguages.next(new Set<string>(languageReferences.keys()))
             }
-=======
-        getDocumentHighlights: (textParameters: TextDocumentPositionParams) => {
-            const document = textDocuments.get(textParameters.textDocument.uri)
-            const position = toPosition(textParameters.position)
-
-            return proxySubscribable(
-                callProviders(
-                    state.documentHighlightProviders,
-                    document,
-                    provider => provider.provideDocumentHighlights(document, position),
-                    mergeDocumentHighlightResults
-                ).pipe(map(result => (result.isLoading ? [] : result.result)))
-            )
->>>>>>> a840733b
         },
     }
 
@@ -435,19 +415,6 @@
         registerQueryTransformer: transformer => addWithRollback(state.queryTransformers, transformer),
     }
 
-<<<<<<< HEAD
-=======
-    // Languages
-    const registerHoverProvider = (
-        selector: sourcegraph.DocumentSelector,
-        provider: sourcegraph.HoverProvider
-    ): sourcegraph.Unsubscribable => addWithRollback(state.hoverProviders, { selector, provider })
-    const registerDocumentHighlightProvider = (
-        selector: sourcegraph.DocumentSelector,
-        provider: sourcegraph.DocumentHighlightProvider
-    ): sourcegraph.Unsubscribable => addWithRollback(state.documentHighlightProviders, { selector, provider })
-
->>>>>>> a840733b
     return {
         exposedToMain,
         configuration: Object.assign(state.settings.pipe(mapTo(undefined)), {
@@ -458,7 +425,6 @@
         commands,
         search,
         languages: {
-<<<<<<< HEAD
             registerHoverProvider: (selector, provider) =>
                 addWithRollback(state.hoverProviders, { selector, provider }),
             registerDefinitionProvider: (selector, provider) =>
@@ -467,16 +433,14 @@
                 addWithRollback(state.referencesProviders, { selector, provider }),
             registerLocationProvider: (id, selector, provider) =>
                 addWithRollback(state.locationProviders, { id, selector, provider }),
+            registerDocumentHighlightProvider: (selector, provider) =>
+                addWithRollback(state.documentHighlightProviders, { selector, provider }),
             registerCompletionItemProvider: () => {
                 console.warn(
                     'sourcegraph.languages.registerCompletionProvider was removed for the time being. It has no effect.'
                 )
                 return new Subscription()
             },
-=======
-            registerHoverProvider,
-            registerDocumentHighlightProvider,
->>>>>>> a840733b
         },
     }
 }
@@ -506,9 +470,9 @@
  */
 export function callProviders<TProvider, TProviderResult, TMergedResult>(
     invokeProvider: (provider: TProvider) => sourcegraph.ProviderResult<TProviderResult>,
-    mergeResults: (providerResults: Exclude<TProviderResult, null | undefined>[]) => TMergedResult,
+    mergeResults: (providerResults: readonly Exclude<TProviderResult, null | undefined>[]) => TMergedResult,
     logErrors: boolean = true
-): OperatorFunction<RegisteredProvider<TProvider>[], MaybeLoadingResult<TMergedResult>> {
+): OperatorFunction<readonly RegisteredProvider<TProvider>[], MaybeLoadingResult<TMergedResult>> {
     return providersObservable =>
         providersObservable
             .pipe(
@@ -531,7 +495,6 @@
                     )
                 )
             )
-<<<<<<< HEAD
             .pipe(
                 defaultIfEmpty<(typeof LOADING | TProviderResult | null | undefined)[]>([]),
                 map(results => ({
@@ -540,37 +503,4 @@
                 })),
                 distinctUntilChanged((a, b) => isEqual(a, b))
             )
-=======
-        )
-        .pipe(
-            defaultIfEmpty<(typeof LOADING | TProviderResult | null | undefined)[]>([]),
-            map(results => ({
-                isLoading: results.some(hover => hover === LOADING),
-                result: mergeResult(results),
-            })),
-            distinctUntilChanged((a, b) => isEqual(a, b))
-        )
-}
-
-/**
- * merges latests results from hover providers into a form that is convenient to show
- *
- * @param results latests results from hover providers
- * @returns a {@link HoverMerged} results if there are any actual Hover results or null in case of no results or loading
- */
-export function mergeHoverResults(results: (typeof LOADING | Hover | null | undefined)[]): HoverMerged | null {
-    return fromHoverMerged(results.filter(isNot(isExactly(LOADING))))
-}
-
-/**
- * merges latests results from document highlight providers into a form that is convenient to show
- *
- * @param results latests results from document highlight providers
- * @returns a {@link DocumentHighlight} results if there are any actual document highlights or null in case of no results or loading
- */
-export function mergeDocumentHighlightResults(
-    results: (typeof LOADING | sourcegraph.DocumentHighlight[] | null | undefined)[]
-): sourcegraph.DocumentHighlight[] {
-    return results.filter(isNot(isExactly(LOADING))).flatMap(highlights => highlights || [])
->>>>>>> a840733b
 }